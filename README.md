# rivus

rivus is a [mixed integer linear programming](https://en.wikipedia.org/wiki/Integer_programming) optimisation model for capacity planning for energy infrastructure networks. Its name, latin for stream or canal, stems from its origin as a companion model for [urbs](https://github.com/tum-ens/urbs), an optimisation model for urban energy systems. This model shares the same structure as urbs, so please refer to its introduction/tutorial for now or dive directly into the code.  

## Features

  * rivus is a mixed integer linear programming model for multi-commodity energy infrastructure networks systems with a focus on high spatial resolution.
  * It finds the minimum cost energy infrastructure networks to satisfy a given energy distribution for possibly multiple commodities (e.g. electricity, heating, cooling, ...).
  * Time is represented by a (small) set of weighted time steps that represent peak or typical loads  
  * Spatial data can be provided in form of shapefiles, while technical parameters can be edited in a spreadsheet.
  * The model itself is written using [Pyomo](https://software.sandia.gov/trac/coopr/wiki/Pyomo) and includes reporting and plotting functionality. 

## Screenshots

Electricity network capacities|  Heat network capacities    |  Gas network capacities
:----------------------------:|:---------------------------:|:---------------------------:
![](doc/img/caps-elec.png)    |  ![](doc/img/caps-heat.png) |  ![](doc/img/caps-gas.png)

## Installation

### Windows

1. [**Anaconda (Python 3.6)**](http://continuum.io/downloads). Choose the 64-bit installer if possible.

2. **Pyomo** and **GLPK**
   1. Launch a new command prompt (Win+R, type "cmd", Enter)
   2. Type `conda install -c conda-forge pyomo glpk`, hit Enter.

3. Add **shapefile support**:
   ```
   conda install -c conda-forge pyshp shapely basemap
   ```

4. Get **geopandas** and its dependencies:
   ```
   conda install -c conda-forge pyproj fiona geopy geopandas
   ```
   
5. For **interactive, 3-D plots** with plotly:
   ```
   conda install -c conda-forge plotly
   ```

6. For **Postgres + PostGIS** integration:
   ```
   conda install -c conda-forge psycopg2 sqlalchemy
   ``` 
7. For **graph-theoretical analysis**:
   ```
   conda install -c conda-forge networkx
   ``` 

## Documentation / Tutorials

  * [Official documentation](http://rivus.readthedocs.io/en/latest/)
  * List of helpful IPython notebooks on handling geographic input data:
<<<<<<< HEAD
    + [join data from building.shp and edge.shp](https://gist.github.com/lnksz/6edcd0a877997e9365e808146e9b51fe)
    + [OSM street data to vertex.shp and edge.shp](https://gist.github.com/lnksz/7977c4cff9c529ca137b67b6774c60d7)
    + [Square grid to vertex.shp and edge.shp](https://gist.github.com/lnksz/bd8ce0a79e499479b61ea7b45d5c661d)
  * See repository-wiki for archive of interesting conversations, tips, and troubleshooting.
=======
    + [join data from building.shp and edge.shp](https://nbviewer.jupyter.org/gist/lnksz/6edcd0a877997e9365e808146e9b51fe)
    + [OSM street data to vertex.shp and edge.shp](https://nbviewer.jupyter.org/gist/lnksz/7977c4cff9c529ca137b67b6774c60d7)
    + [Square grid to vertex.shp and edge.shp](https://nbviewer.jupyter.org/gist/lnksz/bd8ce0a79e499479b61ea7b45d5c661d)
>>>>>>> af35cc86

## Copyright

Copyright (C) 2015-2017  Johannes Dorfner

This program is free software: you can redistribute it and/or modify
it under the terms of the GNU General Public License as published by
the Free Software Foundation, either version 3 of the License, or
(at your option) any later version.

This program is distributed in the hope that it will be useful,
but WITHOUT ANY WARRANTY; without even the implied warranty of
MERCHANTABILITY or FITNESS FOR A PARTICULAR PURPOSE.  See the
GNU General Public License for more details.

You should have received a copy of the GNU General Public License
along with this program.  If not, see <http://www.gnu.org/licenses/><|MERGE_RESOLUTION|>--- conflicted
+++ resolved
@@ -54,16 +54,10 @@
 
   * [Official documentation](http://rivus.readthedocs.io/en/latest/)
   * List of helpful IPython notebooks on handling geographic input data:
-<<<<<<< HEAD
-    + [join data from building.shp and edge.shp](https://gist.github.com/lnksz/6edcd0a877997e9365e808146e9b51fe)
-    + [OSM street data to vertex.shp and edge.shp](https://gist.github.com/lnksz/7977c4cff9c529ca137b67b6774c60d7)
-    + [Square grid to vertex.shp and edge.shp](https://gist.github.com/lnksz/bd8ce0a79e499479b61ea7b45d5c661d)
-  * See repository-wiki for archive of interesting conversations, tips, and troubleshooting.
-=======
     + [join data from building.shp and edge.shp](https://nbviewer.jupyter.org/gist/lnksz/6edcd0a877997e9365e808146e9b51fe)
     + [OSM street data to vertex.shp and edge.shp](https://nbviewer.jupyter.org/gist/lnksz/7977c4cff9c529ca137b67b6774c60d7)
     + [Square grid to vertex.shp and edge.shp](https://nbviewer.jupyter.org/gist/lnksz/bd8ce0a79e499479b61ea7b45d5c661d)
->>>>>>> af35cc86
+  * See repository-wiki for archive of interesting conversations, tips, and troubleshooting.
 
 ## Copyright
 
