--- conflicted
+++ resolved
@@ -13,10 +13,7 @@
 SOLVER = config['use_solver']
 PLOTTER = config['make_plot']
 STORE_DB = config['store_db']
-<<<<<<< HEAD
-=======
 GRAPHS = config['g_analysis']
->>>>>>> 28923dfb
 # ---- Solver = True to create and solve new problem
 # ---- Solver = False to load an already solved model and investigate it
 # =========================================================
@@ -32,8 +29,6 @@
     # import matplotlib.pyplot as plt
     from rivus.io.plot import fig3d
     from plotly.offline import plot as plot3d
-<<<<<<< HEAD
-=======
 if STORE_DB:
     # from datetime import datetime
     from sqlalchemy import create_engine
@@ -42,7 +37,6 @@
     import networkx as nx
     from rivus.graph.to_graph import to_nx
     from rivus.main.rivus import get_constants
->>>>>>> 28923dfb
 
 if STORE_DB:
     from datetime import datetime
@@ -52,12 +46,9 @@
 from rivus.gridder.extend_grid import extend_edge_data, vert_init_commodities
 from rivus.io import db as rdb
 
-<<<<<<< HEAD
-=======
 from rivus.gridder.create_grid import create_square_grid
 from rivus.gridder.extend_grid import extend_edge_data, vert_init_commodities
 
->>>>>>> 28923dfb
 # Files Access | INITs
 datenow = datetime.now().strftime('%y%m%dT%H%M')
 proj_name = 'chessboard'
@@ -135,8 +126,6 @@
         plot3d(fig, filename=os.path.join(arch_dir, 'rivus_result.html'))
     profile_log['plotting'] = timenow() - myprintstart
 
-<<<<<<< HEAD
-=======
 if GRAPHS:
     graphstart = timenow()
     vdf = prob.params['vertex']
@@ -149,8 +138,6 @@
     profile_log['rivus load'] = timenow() - graphstart
     print('Graphs: done.')
 
-
->>>>>>> 28923dfb
 if STORE_DB:
     print('Using DB')
     dbstart = timenow()
@@ -172,10 +159,6 @@
     # import pandas as pd
     # with pd.ExcelWriter('./fetched.xlsx') as writer:
     #     fetched_df.to_excel(writer, 'edge')
-<<<<<<< HEAD
-=======
-
->>>>>>> 28923dfb
 
 print('{1} Script parts took: (sec) {1}\n{0:s}\n{1}{1}{1}{1}'.format(
     Series(profile_log, name='mini-profile').to_string(),
